--- conflicted
+++ resolved
@@ -1,79 +1,10 @@
 /**
  * Constants for AITuber OnAir Core
  */
-<<<<<<< HEAD
-export const ENDPOINT_OPENAI_CHAT_COMPLETIONS_API =
-  'https://api.openai.com/v1/chat/completions';
-export const ENDPOINT_YOUTUBE_API = 'https://youtube.googleapis.com/youtube/v3';
-export const VOICE_VOX_API_URL = 'http://localhost:50021';
-export const VOICEPEAK_API_URL = 'http://localhost:20202';
-export const AIVIS_SPEECH_API_URL = 'http://localhost:10101';
-export const NIJI_VOICE_API_URL = 'https://api.nijivoice.com/api/platform/v1';
-
-// API Endpoints
-export const ENDPOINT_GEMINI_API = 'https://generativelanguage.googleapis.com/v1';
-export const ENDPOINT_CLAUDE_API = 'https://api.anthropic.com/v1/messages';
-
-// gpt model
-export const MODEL_GPT_4O_MINI = 'gpt-4o-mini';
-export const MODEL_GPT_4O = 'gpt-4o';
-export const MODEL_O3_MINI = 'o3-mini';
-
-// gemini model
-export const MODEL_GEMINI_2_0_FLASH = 'gemini-2.0-flash';
-export const MODEL_GEMINI_2_0_FLASH_LITE = 'gemini-2.0-flash-lite';
-export const MODEL_GEMINI_1_5_FLASH = 'gemini-1.5-flash';
-
-// claude model
-export const MODEL_CLAUDE_3_HAIKU = 'claude-3-haiku-20240307';
-export const MODEL_CLAUDE_3_5_HAIKU = 'claude-3-5-haiku-20241022';
-export const MODEL_CLAUDE_3_5_SONNET = 'claude-3-5-sonnet-20241022';
-export const MODEL_CLAUDE_3_7_SONNET = 'claude-3-7-sonnet-20250219';
-
-// Vision support for models
-export const VISION_SUPPORTED_MODELS = [
-  MODEL_GPT_4O_MINI,
-  MODEL_GPT_4O,
-  // MODEL_O3_MINI is not included as it doesn't support vision
-];
-
-// Vision support for Gemini models
-export const GEMINI_VISION_SUPPORTED_MODELS = [
-  MODEL_GEMINI_2_0_FLASH,
-  MODEL_GEMINI_2_0_FLASH_LITE,
-  MODEL_GEMINI_1_5_FLASH,
-];
-
-// Vision support for Claude models
-export const CLAUDE_VISION_SUPPORTED_MODELS = [
-  MODEL_CLAUDE_3_HAIKU,
-  MODEL_CLAUDE_3_5_HAIKU,
-  MODEL_CLAUDE_3_5_SONNET,
-  MODEL_CLAUDE_3_7_SONNET,
-];
-
-// chat response length
-export const CHAT_RESPONSE_LENGTH = {
-  VERY_SHORT: 'veryShort',
-  SHORT: 'short',
-  MEDIUM: 'medium',
-  LONG: 'long',
-} as const;
-
-export const MAX_TOKENS_BY_LENGTH = {
-  [CHAT_RESPONSE_LENGTH.VERY_SHORT]: 40,
-  [CHAT_RESPONSE_LENGTH.SHORT]: 100,
-  [CHAT_RESPONSE_LENGTH.MEDIUM]: 200,
-  [CHAT_RESPONSE_LENGTH.LONG]: 300,
-} as const;
-
-export type ChatResponseLength =
-  (typeof CHAT_RESPONSE_LENGTH)[keyof typeof CHAT_RESPONSE_LENGTH];
-=======
 export * from './voiceEngine';
 export * from './youtube';
 export * from './openai';
 export * from './gemini';
+export * from './claude';
 export * from './chat';
-export * from './prompts';
->>>>>>> 468c7118
+export * from './prompts';