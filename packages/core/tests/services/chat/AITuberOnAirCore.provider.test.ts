--- conflicted
+++ resolved
@@ -4,18 +4,13 @@
   AITuberOnAirCoreOptions,
 } from '../../../src/core/AITuberOnAirCore';
 import { ChatServiceFactory } from '../../../src/services/chat/ChatServiceFactory';
-<<<<<<< HEAD
-import { OpenAIChatServiceProvider } from '../../../src/services/chat/providers/OpenAIChatServiceProvider';
-import { GeminiChatServiceProvider } from '../../../src/services/chat/providers/GeminiChatServiceProvider';
-import { ClaudeChatServiceProvider } from '../../../src/services/chat/providers/ClaudeChatServiceProvider';
-=======
 import { OpenAIChatServiceProvider } from '../../../src/services/chat/providers/openai/OpenAIChatServiceProvider';
 import { GeminiChatServiceProvider } from '../../../src/services/chat/providers/gemini/GeminiChatServiceProvider';
+import { ClaudeChatServiceProvider } from '../../../src/services/chat/providers/claude/ClaudeChatServiceProvider';
 import {
   MODEL_GEMINI_2_0_FLASH_LITE,
   MODEL_GPT_4O_MINI,
 } from '../../../src/constants';
->>>>>>> 468c7118
 
 // Mock the ChatService
 const mockOpenAIChatService = {
@@ -95,25 +90,6 @@
     vi.clearAllMocks();
 
     // Mock ChatServiceFactory methods
-<<<<<<< HEAD
-    ChatServiceFactory.createChatService = vi.fn().mockImplementation((providerName, options) => {
-      if (providerName === 'openai') {
-        return mockOpenAIChatService;
-      } else if (providerName === 'gemini') {
-        return mockGeminiChatService;
-      } else if (providerName === 'claude') {
-        return mockClaudeChatService;
-      } else {
-        throw new Error(`Unknown chat provider: ${providerName}`);
-      }
-    });
-    
-    ChatServiceFactory.getProviders = vi.fn().mockReturnValue(new Map([
-      ['openai', new OpenAIChatServiceProvider()],
-      ['gemini', new GeminiChatServiceProvider()],
-      ['claude', new ClaudeChatServiceProvider()]
-    ]));
-=======
     ChatServiceFactory.createChatService = vi
       .fn()
       .mockImplementation((providerName, options) => {
@@ -121,6 +97,8 @@
           return mockOpenAIChatService;
         } else if (providerName === 'gemini') {
           return mockGeminiChatService;
+        } else if (providerName === 'claude') {
+          return mockClaudeChatService;
         } else {
           throw new Error(`Unknown chat provider: ${providerName}`);
         }
@@ -130,9 +108,9 @@
       new Map([
         ['openai', new OpenAIChatServiceProvider()],
         ['gemini', new GeminiChatServiceProvider()],
+        ['claude', new ClaudeChatServiceProvider()],
       ]),
     );
->>>>>>> 468c7118
   });
 
   afterEach(() => {
@@ -209,15 +187,15 @@
       chatProvider: 'claude',
     };
     const core = new AITuberOnAirCore(options);
-    
+
     // Verify ChatServiceFactory.createChatService was called with correct parameters
     expect(ChatServiceFactory.createChatService).toHaveBeenCalledWith(
       'claude',
       expect.objectContaining({
         apiKey: 'test-key',
-      })
-    );
-    
+      }),
+    );
+
     // Verify the provider info
     const providerInfo = core.getProviderInfo();
     expect(providerInfo.name).toBe('claude');
@@ -225,19 +203,6 @@
 
   it('should throw error when invalid provider is specified', () => {
     // Mock createChatService to throw error for invalid provider
-<<<<<<< HEAD
-    ChatServiceFactory.createChatService = vi.fn().mockImplementation((providerName) => {
-      if (providerName === 'openai') {
-        return mockOpenAIChatService;
-      } else if (providerName === 'gemini') {
-        return mockGeminiChatService;
-      } else if (providerName === 'claude') {
-        return mockClaudeChatService;
-      } else {
-        throw new Error(`Unknown chat provider: ${providerName}`);
-      }
-    });
-=======
     ChatServiceFactory.createChatService = vi
       .fn()
       .mockImplementation((providerName) => {
@@ -245,11 +210,12 @@
           return mockOpenAIChatService;
         } else if (providerName === 'gemini') {
           return mockGeminiChatService;
+        } else if (providerName === 'claude') {
+          return mockClaudeChatService;
         } else {
           throw new Error(`Unknown chat provider: ${providerName}`);
         }
       });
->>>>>>> 468c7118
 
     // Expect error when creating AITuberOnAirCore with invalid provider
     const options = {
